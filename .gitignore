--- conflicted
+++ resolved
@@ -1,24 +1,29 @@
+# IDE and Editor
 .vscode/
-templates/test.html
-setup_route_for_admin.md
+.windsurf/
+
+# Python
 *.pyc
 __pycache__/
-instance/
-*.db
-#.env*
-.windsurf
-.windsurf/
-logs
-<<<<<<< HEAD
 .venv/
 venv/
 env/
-=======
+
+# Database
+instance/
+*.db
+
+# Environment and Secrets
+.env
+.env.*
+
+# Logs
 logs/
-.env
-.env.backup
-.venv/
-venv/
-env/
 app.log
->>>>>>> 29c0a4a1
+
+# Temporary and Test Files
+templates/test.html
+setup_route_for_admin.md
+
+# macOS
+.DS_Store