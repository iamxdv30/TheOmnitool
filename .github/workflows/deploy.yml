name: Staging Deployment Workflow

on:
  push:
    branches:
      - development

jobs:
  test:
    runs-on: ubuntu-latest
    env:
      MAIL_USERNAME: info.omnitools@gmail.com
      MAIL_DEFAULT_SENDER: info@theomnitools.com
      MAIL_PASSWORD: ${{ secrets.MAIL_PASSWORD }}
      TOKEN_SECRET_KEY: ${{ secrets.TOKEN_SECRET_KEY }}
      SECURITY_PASSWORD_SALT: ${{ secrets.SECURITY_PASSWORD_SALT }}
      DATABASE_URL: 'sqlite:///:memory:'
      FLASK_APP: 'main.py'
      FLASK_ENV: 'testing'
      IS_LOCAL: 'true'
      SESSION_TYPE: 'filesystem'
      
    steps:
      - name: Checkout Code
        uses: actions/checkout@v3
        with:
          fetch-depth: 0

      - name: Set up Python
        uses: actions/setup-python@v4
        with:
          python-version: '3.12.0'
          cache: 'pip'

      - name: Install Dependencies
        run: |
          python -m pip install --upgrade pip
          pip install -r requirements.txt

      - name: Run Tests
        run: |
          python -m pytest

  deploy-staging:
    needs: test
<<<<<<< HEAD
=======
    environment: production
    outputs:
      backup_file: ${{ steps.backup.outputs.backup_file }}
      has_schema_changes: ${{ steps.check_migrations.outputs.has_changes }}
      
    steps:
      - name: Checkout Code
        uses: actions/checkout@v3
        with:
          fetch-depth: 0

      - name: Install Dependencies
        run: |
          sudo apt-get update
          sudo apt-get install -y postgresql-client
          python -m pip install --upgrade pip
          pip install -r requirements.txt

      - name: Check for Migration Changes
        id: check_migrations
        run: |
          if git rev-parse HEAD~1 >/dev/null 2>&1; then
            MIGRATION_CHANGES=$(git diff --name-only HEAD HEAD~1 | grep -c "migrations/" || echo "0")
          else
            MIGRATION_CHANGES=$(git diff --name-only $(git hash-object -t tree /dev/null) HEAD | grep -c "migrations/" || echo "0")
          fi
          echo "has_changes=$([[ $MIGRATION_CHANGES -gt 0 ]] && echo "true" || echo "false")" >> $GITHUB_OUTPUT
          
          if [[ $MIGRATION_CHANGES -gt 0 ]]; then
            curl -H "Content-Type: application/json" -X POST "https://discord.com/api/webhooks/1299838194728177684/DuMFG_NFU1__YLawLIlovT4Dth8iUn9vNu2HLj4PibImQq6QL0iCDLd1lObrVGhV7BbK" \
              -d "{\"embeds\":[{\"title\":\"🔄 Database Changes Detected\",\"color\":16776960,\"description\":\"Found $MIGRATION_CHANGES migration changes - Preparing backup\"}]}"
          fi

      - name: Backup Production Database
        id: backup
        env:
          HEROKU_API_KEY: ${{ secrets.HEROKU_API_KEY }}
        run: |
          mkdir -p backups
          TIMESTAMP=$(date +%Y%m%d_%H%M%S)
          BACKUP_FILE="backup_${TIMESTAMP}.dump"
          
          echo "Creating database backup..."
          heroku pg:backups:capture --app omnitool-by-xdv
          
          echo "Downloading backup..."
          heroku pg:backups:download --app omnitool-by-xdv --output "backups/${BACKUP_FILE}"
          
          echo "Exporting user data..."
          heroku pg:psql --app omnitool-by-xdv -c "COPY users TO STDOUT WITH CSV HEADER" > "backups/users_${TIMESTAMP}.csv"
          heroku pg:psql --app omnitool-by-xdv -c "COPY tool_access TO STDOUT WITH CSV HEADER" > "backups/tool_access_${TIMESTAMP}.csv"
          heroku pg:psql --app omnitool-by-xdv -c "COPY email_templates TO STDOUT WITH CSV HEADER" > "backups/email_templates_${TIMESTAMP}.csv"
          
          echo "backup_file=${BACKUP_FILE}" >> $GITHUB_OUTPUT
          echo "timestamp=${TIMESTAMP}" >> $GITHUB_OUTPUT
          
          curl -H "Content-Type: application/json" -X POST "https://discord.com/api/webhooks/1299838194728177684/DuMFG_NFU1__YLawLIlovT4Dth8iUn9vNu2HLj4PibImQq6QL0iCDLd1lObrVGhV7BbK" \
            -d "{\"embeds\":[{\"title\":\"💾 Backup Created\",\"color\":3447003,\"description\":\"Database backup completed successfully\",\"fields\":[{\"name\":\"Backup File\",\"value\":\"${BACKUP_FILE}\",\"inline\":true}]}]}"

      - name: Upload backup artifacts
        uses: actions/upload-artifact@v4
        with:
          name: database-backup
          path: backups/
          retention-days: 30

  deploy-and-migrate:
>>>>>>> 84e55067
    runs-on: ubuntu-latest
    environment: staging
    steps:
      - name: Checkout Code
        uses: actions/checkout@v3
        with:
          fetch-depth: 0  # Fetch all history

<<<<<<< HEAD
      - name: Install Heroku CLI
        run: |
          curl https://cli-assets.heroku.com/install.sh | sh

      - name: Deploy to Staging
=======
      - name: Set up Python and Dependencies
        uses: actions/setup-python@v4
        with:
          python-version: '3.12.0'
          cache: 'pip'

      - name: Install Dependencies
        run: |
          python -m pip install --upgrade pip
          pip install -r requirements.txt

      - name: Deploy to Heroku
        env:
          HEROKU_API_KEY: ${{ secrets.HEROKU_API_KEY }}
        run: |
          git remote add heroku https://heroku:${{ secrets.HEROKU_API_KEY }}@git.heroku.com/omnitool-by-xdv.git
          git push heroku main --force

      - name: Update Heroku Config
        env:
          HEROKU_API_KEY: ${{ secrets.HEROKU_API_KEY }}
        run: |
          heroku config:set FLASK_APP="main.py" -a omnitool-by-xdv
          heroku config:set FLASK_ENV="production" -a omnitool-by-xdv
          heroku config:set IS_LOCAL="false" -a omnitool-by-xdv
          heroku config:set MAIL_USERNAME="info.omnitools@gmail.com" -a omnitool-by-xdv
          heroku config:set MAIL_DEFAULT_SENDER="info@theomnitools.com" -a omnitool-by-xdv
          heroku config:set MAIL_PASSWORD="${{ secrets.MAIL_PASSWORD }}" -a omnitool-by-xdv
          heroku config:set TOKEN_SECRET_KEY="${{ secrets.TOKEN_SECRET_KEY }}" -a omnitool-by-xdv
          heroku config:set SECURITY_PASSWORD_SALT="${{ secrets.SECURITY_PASSWORD_SALT }}" -a omnitool-by-xdv
          heroku config:set SESSION_TYPE="filesystem" -a omnitool-by-xdv

      - name: Run Database Migrations
        if: needs.backup-and-migrate.outputs.has_schema_changes == 'true'
        env:
          HEROKU_API_KEY: ${{ secrets.HEROKU_API_KEY }}
        run: |
          echo "Running database migrations..."
          if heroku run python -m flask db upgrade --app omnitool-by-xdv; then
            curl -H "Content-Type: application/json" -X POST "https://discord.com/api/webhooks/1299838194728177684/DuMFG_NFU1__YLawLIlovT4Dth8iUn9vNu2HLj4PibImQq6QL0iCDLd1lObrVGhV7BbK" \
              -d "{\"embeds\":[{\"title\":\"✅ Migration Successful\",\"color\":5763719,\"description\":\"Database schema updated successfully\"}]}"
          else
            curl -H "Content-Type: application/json" -X POST "https://discord.com/api/webhooks/1299838194728177684/DuMFG_NFU1__YLawLIlovT4Dth8iUn9vNu2HLj4PibImQq6QL0iCDLd1lObrVGhV7BbK" \
              -d "{\"embeds\":[{\"title\":\"❌ Migration Failed\",\"color\":15548997,\"description\":\"Database migration failed - Check logs\"}]}"
            exit 1
          fi

  restore-data:
    runs-on: ubuntu-latest
    needs: [backup-and-migrate, deploy-and-migrate]
    environment: production
    if: needs.backup-and-migrate.outputs.has_schema_changes == 'true'

    steps:
      - name: Download backup artifacts
        uses: actions/download-artifact@v3
        with:
          name: database-backup
          path: backups/

      - name: Install PostgreSQL client
        run: |
          sudo apt-get update
          sudo apt-get install -y postgresql-client

      - name: Restore User Data
        env:
          HEROKU_API_KEY: ${{ secrets.HEROKU_API_KEY }}
        run: |
          echo "Restoring user data..."
          
          for file in backups/users_*.csv; do
            echo "Restoring users table..."
            heroku pg:psql --app omnitool-by-xdv -c "
              ALTER TABLE users DISABLE TRIGGER ALL;
              \COPY users FROM '$file' WITH CSV HEADER;
              ALTER TABLE users ENABLE TRIGGER ALL;"
          done

          for file in backups/tool_access_*.csv; do
            echo "Restoring tool_access table..."
            heroku pg:psql --app omnitool-by-xdv -c "
              ALTER TABLE tool_access DISABLE TRIGGER ALL;
              \COPY tool_access FROM '$file' WITH CSV HEADER;
              ALTER TABLE tool_access ENABLE TRIGGER ALL;"
          done

          for file in backups/email_templates_*.csv; do
            echo "Restoring email_templates table..."
            heroku pg:psql --app omnitool-by-xdv -c "
              ALTER TABLE email_templates DISABLE TRIGGER ALL;
              \COPY email_templates FROM '$file' WITH CSV HEADER;
              ALTER TABLE email_templates ENABLE TRIGGER ALL;"
          done
          
          curl -H "Content-Type: application/json" -X POST "https://discord.com/api/webhooks/1299838194728177684/DuMFG_NFU1__YLawLIlovT4Dth8iUn9vNu2HLj4PibImQq6QL0iCDLd1lObrVGhV7BbK" \
            -d "{\"embeds\":[{\"title\":\"✅ Data Restored\",\"color\":5763719,\"description\":\"User data has been restored successfully\"}]}"

      - name: Verify Data Restoration
        env:
          HEROKU_API_KEY: ${{ secrets.HEROKU_API_KEY }}
        run: |
          echo "Verifying data restoration..."
          verification_results=$(heroku pg:psql --app omnitool-by-xdv -c "
            SELECT COUNT(*) as user_count FROM users;
            SELECT COUNT(*) as tool_access_count FROM tool_access;
            SELECT COUNT(*) as template_count FROM email_templates;")
          
          curl -H "Content-Type: application/json" -X POST "https://discord.com/api/webhooks/1299838194728177684/DuMFG_NFU1__YLawLIlovT4Dth8iUn9vNu2HLj4PibImQq6QL0iCDLd1lObrVGhV7BbK" \
            -d "{\"embeds\":[{\"title\":\"📊 Verification Results\",\"color\":3447003,\"description\":\"${verification_results}\"}]}"

  cleanup:
    runs-on: ubuntu-latest
    needs: [restore-data, deploy-and-migrate]
    if: always()
    
    steps:
      - name: Cleanup Old Backups
>>>>>>> 84e55067
        env:
          HEROKU_API_KEY: ${{ secrets.HEROKU_API_KEY }}
        run: |
          # Login to Heroku using API key
          echo "machine api.heroku.com
            login _
            password $HEROKU_API_KEY" > ~/.netrc
          
          # Configure git
          git config --global user.email "actions@github.com"
          git config --global user.name "GitHub Actions"
          
          # Add Heroku remote and push
          git remote add heroku https://heroku:$HEROKU_API_KEY@git.heroku.com/omnitool-by-xdv-staging.git || true
          git push heroku development:main --force<|MERGE_RESOLUTION|>--- conflicted
+++ resolved
@@ -1,9 +1,9 @@
-name: Staging Deployment Workflow
+name: Production Deployment Workflow
 
 on:
   push:
     branches:
-      - development
+      - main
 
 jobs:
   test:
@@ -36,15 +36,39 @@
         run: |
           python -m pip install --upgrade pip
           pip install -r requirements.txt
+          pip install pytest-flask-sqlalchemy pytest-env
+
+      - name: Create Test Config
+        run: |
+          echo "TESTING=True" > .env.test
+          echo "TOKEN_SECRET_KEY=${{ secrets.TOKEN_SECRET_KEY }}" >> .env.test
+          echo "SESSION_TYPE=filesystem" >> .env.test
+          mkdir -p instance
 
       - name: Run Tests
-        run: |
-          python -m pytest
-
-  deploy-staging:
+        env:
+          FLASK_ENV: testing
+          TESTING: true
+          TOKEN_SECRET_KEY: ${{ secrets.TOKEN_SECRET_KEY }}
+          SESSION_TYPE: filesystem
+        run: |
+          pytest --cov=./ --cov-report=html
+      - name: Notify Test Status
+        if: always()
+        env:
+          DISCORD_WEBHOOK: "https://discord.com/api/webhooks/1299838194728177684/DuMFG_NFU1__YLawLIlovT4Dth8iUn9vNu2HLj4PibImQq6QL0iCDLd1lObrVGhV7BbK"
+        run: |
+          if [ "${{ job.status }}" == "success" ]; then
+            curl -H "Content-Type: application/json" -X POST $DISCORD_WEBHOOK \
+              -d "{\"embeds\":[{\"title\":\"✅ Tests Passed\",\"color\":5763719,\"description\":\"All tests completed successfully\",\"fields\":[{\"name\":\"Commit\",\"value\":\"${{ github.sha }}\",\"inline\":true}]}]}"
+          else
+            curl -H "Content-Type: application/json" -X POST $DISCORD_WEBHOOK \
+              -d "{\"embeds\":[{\"title\":\"❌ Tests Failed\",\"color\":15548997,\"description\":\"Test suite failed\",\"fields\":[{\"name\":\"Commit\",\"value\":\"${{ github.sha }}\",\"inline\":true}]}]}"
+          fi
+
+  backup-and-migrate:
+    runs-on: ubuntu-latest
     needs: test
-<<<<<<< HEAD
-=======
     environment: production
     outputs:
       backup_file: ${{ steps.backup.outputs.backup_file }}
@@ -112,22 +136,16 @@
           retention-days: 30
 
   deploy-and-migrate:
->>>>>>> 84e55067
-    runs-on: ubuntu-latest
-    environment: staging
+    runs-on: ubuntu-latest
+    needs: backup-and-migrate
+    environment: production
+
     steps:
       - name: Checkout Code
         uses: actions/checkout@v3
         with:
-          fetch-depth: 0  # Fetch all history
-
-<<<<<<< HEAD
-      - name: Install Heroku CLI
-        run: |
-          curl https://cli-assets.heroku.com/install.sh | sh
-
-      - name: Deploy to Staging
-=======
+          fetch-depth: 0
+
       - name: Set up Python and Dependencies
         uses: actions/setup-python@v4
         with:
@@ -246,19 +264,23 @@
     
     steps:
       - name: Cleanup Old Backups
->>>>>>> 84e55067
-        env:
-          HEROKU_API_KEY: ${{ secrets.HEROKU_API_KEY }}
-        run: |
-          # Login to Heroku using API key
-          echo "machine api.heroku.com
-            login _
-            password $HEROKU_API_KEY" > ~/.netrc
-          
-          # Configure git
-          git config --global user.email "actions@github.com"
-          git config --global user.name "GitHub Actions"
-          
-          # Add Heroku remote and push
-          git remote add heroku https://heroku:$HEROKU_API_KEY@git.heroku.com/omnitool-by-xdv-staging.git || true
-          git push heroku development:main --force+        env:
+          HEROKU_API_KEY: ${{ secrets.HEROKU_API_KEY }}
+        run: |
+          # Get list of backups and extract only the backup IDs
+          backup_list=$(heroku pg:backups --app omnitool-by-xdv | grep '^b' | awk '{print $1}' | tail -n +6)
+          
+          # Check if there are backups to delete
+          if [ ! -z "$backup_list" ]; then
+            echo "Found old backups to clean up: $backup_list"
+            for backup_id in $backup_list; do
+              echo "Deleting backup $backup_id..."
+              heroku pg:backups:delete $backup_id --app omnitool-by-xdv --confirm omnitool-by-xdv || true
+            done
+          else
+            echo "No old backups to clean up"
+          fi
+          
+          # Notify Discord about cleanup
+          curl -H "Content-Type: application/json" -X POST "https://discord.com/api/webhooks/1299838194728177684/DuMFG_NFU1__YLawLIlovT4Dth8iUn9vNu2HLj4PibImQq6QL0iCDLd1lObrVGhV7BbK" \
+            -d "{\"embeds\":[{\"title\":\"🧹 Cleanup Complete\",\"color\":3447003,\"description\":\"Backup cleanup process finished\"}]}"