--- conflicted
+++ resolved
@@ -35,9 +35,5 @@
         env:
           HEROKU_API_KEY: ${{ secrets.HEROKU_API_KEY }}
         run: |
-<<<<<<< HEAD
-          heroku git:remote -a omnitool-by-xdv-staging
-=======
           git remote add heroku https://heroku:${{ secrets.HEROKU_API_KEY }}@git.heroku.com/omnitool-by-xdv-staging.git
->>>>>>> 148f8f61
           git push heroku staging:main