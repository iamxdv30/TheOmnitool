--- conflicted
+++ resolved
@@ -35,10 +35,6 @@
         env:
           HEROKU_API_KEY: ${{ secrets.HEROKU_API_KEY }}
         run: |
-<<<<<<< HEAD
-          heroku git:remote -a omnitool-by-xdv-staging
-=======
           git remote add heroku https://heroku:${{ secrets.HEROKU_API_KEY }}@git.heroku.com/omnitool-by-xdv-staging.git
           git pull heroku main --rebase
->>>>>>> 674e68f4
           git push heroku staging:main